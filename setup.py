from setuptools import setup, find_packages

setup(
    name="fpoffline",
    version="0.1",  # e.g. 0.1dev
    description="Offline focal-plane analysis support",
    url="http://github.com/desihub/fpoffline",
    author="David Kirkby",
    author_email="dkirkby@uci.edu",
    license="MIT",
    packages=find_packages(
        exclude=[
            "tests",
        ]
    ),
    install_requires=["numpy", "scipy", "fitsio", "pandas"],
    include_package_data=False,
    zip_safe=False,
<<<<<<< HEAD
    entry_points={
        "console_scripts": [
            "endofnight=fpoffline.scripts.endofnight:main",
=======
    entry_points = {
        'console_scripts': [
            'endofnight=fpoffline.scripts.endofnight:main',
            'update_offset_p=fpoffline.scripts.update_offset_p:main',
            'revert_offset_p=fpoffline.scripts.revert_offset_p:main',
>>>>>>> 6266c5fc
        ],
    },
)<|MERGE_RESOLUTION|>--- conflicted
+++ resolved
@@ -16,17 +16,11 @@
     install_requires=["numpy", "scipy", "fitsio", "pandas"],
     include_package_data=False,
     zip_safe=False,
-<<<<<<< HEAD
-    entry_points={
-        "console_scripts": [
-            "endofnight=fpoffline.scripts.endofnight:main",
-=======
     entry_points = {
         'console_scripts': [
             'endofnight=fpoffline.scripts.endofnight:main',
             'update_offset_p=fpoffline.scripts.update_offset_p:main',
             'revert_offset_p=fpoffline.scripts.revert_offset_p:main',
->>>>>>> 6266c5fc
         ],
     },
 )