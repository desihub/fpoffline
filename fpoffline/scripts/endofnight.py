--- conflicted
+++ resolved
@@ -566,13 +566,13 @@
     )
 
     # Read and save move tables for these exposures.
-    hwtables_csv = output / f'hwtables-{args.night}.csv.gz'
+    hwtables_csv = output / f"hwtables-{args.night}.csv.gz"
     if args.overwrite or not hwtables_csv.exists():
         hwtables = read_hwtables(moves)
-        hwtables.to_csv(hwtables_csv, index=False, compression='gzip')
-        logging.info(f'Wrote {hwtables_csv.name} with {len(hwtables)} rows.')
+        hwtables.to_csv(hwtables_csv, index=False, compression="gzip")
+        logging.info(f"Wrote {hwtables_csv.name} with {len(hwtables)} rows.")
     else:
-        logging.info(f'Will not overwrite existing {hwtables_csv.name}')
+        logging.info(f"Will not overwrite existing {hwtables_csv.name}")
 
     # Get and save latest spot (x,y) for each location.
     # last_obs = moves[np.isfinite(moves.obs_x) & np.isfinite(moves.obs_y)].groupby('location').last()
@@ -707,30 +707,23 @@
     return 0
 
 
-<<<<<<< HEAD
-def find_bad_motors(
-    moves, tcut=3, pcut=6, ncut_rel=0.1, ncut_abs=3, max_slope_dev=0.04
-):
-    """Analyze the move table to find suspected bad motors."""
-=======
 def read_hwtables(moves):
-    """Read the HW tables written for each exposure referenced in the moves table and combine into a single pandas dataframe.
-    """
-    dfs = [ ]
+    """Read the HW tables written for each exposure referenced in the moves table and combine into a single pandas dataframe."""
+    dfs = []
     expids = moves.exposure_id.unique()
     for expid in expids:
         if expid == -1:
             continue
         df = fpoffline.hwtable.load_hwtable(int(expid))
-        df['exposure_id'] = expid
+        df["exposure_id"] = expid
         dfs.append(df)
     return pd.concat(dfs, ignore_index=True)
 
 
-def find_bad_motors(moves, tcut=3, pcut=6, ncut_rel=0.1, ncut_abs=3, max_slope_dev=0.04):
-    """Analyze the move table to find suspected bad motors.
-    """
->>>>>>> bcda726b
+def find_bad_motors(
+    moves, tcut=3, pcut=6, ncut_rel=0.1, ncut_abs=3, max_slope_dev=0.04
+):
+    """Analyze the move table to find suspected bad motors."""
     # Find the median number of moves with measured spots for enabled positioners.
     sel = (
         (moves.ctrl_enabled == 1)
@@ -863,7 +856,6 @@
     canonical = lambda k: np.round(safe_eval(k), 3)
 
     cols = (
-<<<<<<< HEAD
         "LENGTH_R1",
         "LENGTH_R2",
         "OFFSET_T",
@@ -875,11 +867,8 @@
         "DEVICE_CLASSIFIED_NONFUNCTIONAL",
         "FIBER_INTACT",
         "LOCATION",
-    )
-=======
-        'LENGTH_R1', 'LENGTH_R2', 'OFFSET_T', 'OFFSET_P', 'OFFSET_X', 'OFFSET_Y', 'PHYSICAL_RANGE_T', 'PHYSICAL_RANGE_P',
-        'DEVICE_CLASSIFIED_NONFUNCTIONAL', 'FIBER_INTACT', 'LOCATION', 'POS_NEIGHBORS')
->>>>>>> bcda726b
+        "POS_NEIGHBORS",
+    )
     reduced = astropy.table.Table(snapshot[cols])
     reduced.meta = {}
     reduced.sort("LOCATION")
